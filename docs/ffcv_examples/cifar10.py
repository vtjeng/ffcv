--- conflicted
+++ resolved
@@ -103,22 +103,17 @@
 EPOCHS = 24
 
 opt = SGD(model.parameters(), lr=.5, momentum=0.9, weight_decay=5e-4)
-<<<<<<< HEAD
-iters_per_epoch = 50000 // 512
-lr_schedule = np.interp(np.arange(25 * iters_per_epoch), [0, 24 * iters_per_epoch], [1, 0])
-=======
 iters_per_epoch = 50000 // BATCH_SIZE
 lr_schedule = np.interp(np.arange((EPOCHS+1) * iters_per_epoch),
                         [0, 5 * iters_per_epoch, EPOCHS * iters_per_epoch],
                         [0, 1, 0])
->>>>>>> 227cf007
 scheduler = lr_scheduler.LambdaLR(opt, lr_schedule.__getitem__)
 scaler = GradScaler()
 loss_fn = CrossEntropyLoss(label_smoothing=0.1)
 
 
 
-import tqdm
+from tqdm import tqdm
 
 for ep in range(EPOCHS):
     for ims, labs in tqdm(loaders['train']):
@@ -134,8 +129,8 @@
 
 model.eval()
 with ch.no_grad():
-    total_correct, total_num = 0., 0.
     for name in ['train', 'test']:
+        total_correct, total_num = 0., 0.
         for ims, labs in tqdm(loaders[name]):
             with autocast():
                 out = (model(ims) + model(ch.fliplr(ims))) / 2.
