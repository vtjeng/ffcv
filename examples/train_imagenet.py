--- conflicted
+++ resolved
@@ -194,13 +194,9 @@
                 ToTensor(),
                 ToDevice(ch.device(this_device), non_blocking=True),
                 ToTorchImage(),
-<<<<<<< HEAD
-                NormalizeImage(IMAGENET_MEAN * 255, IMAGENET_STD * 255, np.float16),
-=======
                 Convert(ch.float16),
                 Normalize((IMAGENET_MEAN * 255).tolist(),
                           (IMAGENET_STD * 255).tolist()),
->>>>>>> 25efa621
             ])
         else:
             image_pipeline.extend([
